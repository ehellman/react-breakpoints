--- conflicted
+++ resolved
@@ -67,8 +67,6 @@
 
     let currentBreakpoint = null
 
-<<<<<<< HEAD
-=======
     // if we are on the client, we directly compote the breakpoint using window width
     if (global.window) {
       currentBreakpoint = this.calculateCurrentBreakpoint(
@@ -89,7 +87,6 @@
   }
 
   componentDidMount() {
->>>>>>> 254733ba
     if (typeof window !== 'undefined') {
       this.readWidth() // initial width calculation
 
@@ -123,13 +120,8 @@
     new Array(...breakpointKeys)
       .reverse() // reverse array to put largest breakpoint first
       .map(breakpoint => {
-<<<<<<< HEAD
-        const breakpointValue = this.state.breakpoints[breakpoint]
+        const breakpointValue = this.props.breakpoints[breakpoint]
         if (!currentBreakpoint && screenWidth >= breakpointValue) {
-=======
-        const breakpointPixelValue = this.props.breakpoints[breakpoint]
-        if (!currentBreakpoint && screenWidth >= breakpointPixelValue) {
->>>>>>> 254733ba
           currentBreakpoint = breakpoint
         }
       })
